--- conflicted
+++ resolved
@@ -3,11 +3,8 @@
 from functools import reduce
 from .coordinates import pbc_diff
 from .meta import annotate
-<<<<<<< HEAD
 from .autosave import autosave_data
-=======
 from .utils import filon_fourier_transformation
->>>>>>> 1ca8fdd1
 
 
 def log_indices(first, last, num=100):
